--- conflicted
+++ resolved
@@ -1,11 +1,8 @@
 <?php
 
-<<<<<<< HEAD
-use Iatstuti\Database\Support\CascadeSoftDeleteException;
-=======
 use PHPUnit\Framework\TestCase;
 use Illuminate\Events\Dispatcher;
->>>>>>> dfb4216a
+use Iatstuti\Database\Support\CascadeSoftDeleteException;
 use Illuminate\Container\Container;
 use Illuminate\Database\Capsule\Manager;
 
@@ -117,15 +114,10 @@
 
     /**
      * @test
-<<<<<<< HEAD
-     * @expectedException              \Iatstuti\Database\Support\CascadeSoftDeleteException
-     * @expectedExceptionMessageRegExp /.* does not implement Illuminate\\Database\\Eloquent\\SoftDeletes/
-=======
->>>>>>> dfb4216a
      */
     public function it_takes_exception_to_models_that_do_not_implement_soft_deletes()
     {
-        $this->expectException(LogicException::class);
+        $this->expectException(CascadeSoftDeleteException::class);
         $this->expectExceptionMessage('Tests\Entities\NonSoftDeletingPost does not implement Illuminate\Database\Eloquent\SoftDeletes');
 
         $post = Tests\Entities\NonSoftDeletingPost::create([
@@ -140,15 +132,10 @@
 
     /**
      * @test
-<<<<<<< HEAD
-     * @expectedException              \Iatstuti\Database\Support\CascadeSoftDeleteException
-     * @expectedExceptionMessageRegExp /.* \[.*\] must exist and return an object of type Illuminate\\Database\\Eloquent\\Relations\\Relation/
-=======
->>>>>>> dfb4216a
      */
     public function it_takes_exception_to_models_trying_to_cascade_deletes_on_invalid_relationships()
     {
-        $this->expectException(LogicException::class);
+        $this->expectException(CascadeSoftDeleteException::class);
         $this->expectExceptionMessage('Relationships [invalidRelationship, anotherInvalidRelationship] must exist and return an object of type Illuminate\Database\Eloquent\Relations\Relation');
 
         $post = Tests\Entities\InvalidRelationshipPost::create([
@@ -173,11 +160,7 @@
 
         try {
             $post->delete();
-<<<<<<< HEAD
         } catch (CascadeSoftDeleteException $e) {
-=======
-        } catch (LogicException $e) {
->>>>>>> dfb4216a
             $this->assertNotNull(Tests\Entities\InvalidRelationshipPost::find($post->id));
             $this->assertCount(3, Tests\Entities\Comment::where('post_id', $post->id)->get());
         }
@@ -202,15 +185,11 @@
 
     /**
      * @test
-<<<<<<< HEAD
-     * @expectedException              \Iatstuti\Database\Support\CascadeSoftDeleteException
-     * @expectedExceptionMessageRegExp /Relationship \[.*\] must exist and return an object of type Illuminate\\Database\\Eloquent\\Relations\\Relation/
-=======
->>>>>>> dfb4216a
+
      */
     public function it_handles_situations_where_the_relationship_method_does_not_exist()
     {
-        $this->expectException(LogicException::class);
+        $this->expectException(CascadeSoftDeleteException::class);
         $this->expectExceptionMessage('Relationship [comments] must exist and return an object of type Illuminate\Database\Eloquent\Relations\Relation');
 
         $post = Tests\Entities\PostWithMissingRelationshipMethod::create([
